--- conflicted
+++ resolved
@@ -3,17 +3,11 @@
 import sys
 
 sys.path.append(os.getcwd())
-<<<<<<< HEAD
+
 from check50 import *
 
-class Greedy(TestCase):
+class Greedy(Checks):
 
-=======
-from check50 import Checks, Error, check
-
-class Greedy(Checks):
-    
->>>>>>> e2da3f2c
     @check()
     def exists(self):
         """greedy.c exists."""
