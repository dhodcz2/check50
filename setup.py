--- conflicted
+++ resolved
@@ -59,9 +59,5 @@
         "console_scripts": ["check50=check50:main"]
     },
     url="https://github.com/cs50/check50",
-<<<<<<< HEAD
-    version="2.1.4"
-=======
-    version="2.2.1"
->>>>>>> 86c7d36e
+    version="2.2.2"
 )