--- conflicted
+++ resolved
@@ -26,10 +26,6 @@
         "console_scripts": ["check50=check50.__main__:main"]
     },
     url="https://github.com/cs50/check50",
-<<<<<<< HEAD
     version="3.0.0",
-    include_package_data=True,
-=======
-    version="2.2.4"
->>>>>>> 22af96f8
+    include_package_data=True
 )