from contextlib import contextmanager
import hashlib
import os
import shutil
import signal
import sys
import time
import importlib

import shlex
import pexpect
from pexpect.exceptions import EOF, TIMEOUT

from . import internal


_log = []
internal.register.before_every(_log.clear)


def log(line):
    """Add to check log

    :param line: line to be added to the check log
    :type line: str

    The check log is student-visible via the ``--log`` flag to ``check50``.
    """
    _log.append(line)


_data = {}
internal.register.before_every(_data.clear)


def data(**kwargs):
    """Add data to the check payload

    :params kwargs: key/value mappings to be added to the check payload

    Example usage::

        check50.data(time=7.3, mem=23)
    """

    _data.update(kwargs)


def include(*paths):
    """Copy files/directories from the check directory (:data:`check50.internal.check_dir`), to the current directory

    :params paths: files/directories to be copied

    Example usage::

        check50.include("foo.txt", "bar.txt")
        assert os.path.exists("foo.txt") and os.path.exists("bar.txt")

    """
    cwd = os.getcwd()
    for path in paths:
        _copy((internal.check_dir / path).resolve(), cwd)


def hash(file):
    """Hashes file using SHA-256.

    :param file: name of file to be hashed
    :type file: str
    :rtype: str
    :raises check50.Failure: if ``file`` does not exist

    """

    exists(file)
    log(f"Hashing {file}...")

    # https://stackoverflow.com/a/22058673
    with open(file, "rb") as f:
        sha256 = hashlib.sha256()
        for block in iter(lambda: f.read(65536), b""):
            sha256.update(block)
        return sha256.hexdigest()


def exists(*paths):
    """Assert that all given paths exist.

    :params paths: files/directories to be checked for existence
    :raises check50.Failure: if any ``path in paths`` does not exist

    Example usage::

        check50.exists("foo.c", "foo.h")
    """
    for path in paths:
        log(f"Checking that {path} exists...")
        if not os.path.exists(path):
            raise Failure(f"{path} not found")


def import_checks(path):
    """ Import checks module given relative path.

    :param path: relative path from which to import checks module
    :type path: str
    :returns: the imported module
    :raises FileNotFoundError: if ``path / .check50.yaml`` does not exist
    :raises yaml.YAMLError: if ``path / .check50.yaml`` is not a valid YAML file

    This function is particularly useful when a set of checks logically extends
    another, as is often the case in CS50's own problems that have a "less comfy"
    and "more comfy" version. The "more comfy" version can include all of the
    "less comfy" checks like so::

        less = check50.import_checks("../less")
        from less import *

    .. note::
<<<<<<< HEAD
        the ``__name__`` of the imported module is given by the basename
=======
        The ``__name__`` of the imported module is given by the basename
>>>>>>> f942ccef
        of the specified path (``less`` in the above example).

    """
    dir = internal.check_dir / path
    name = dir.name

    file = internal.parse_config(dir)["checks"]
    mod = internal.import_file(name, (dir / file).resolve())
    sys.modules[name] = mod
    return mod


class run:
    """Run a command.

    :param command: command to be run
    :param env: environment in which to run command
    :type command: str
    :type env: dict

    By default, the command will be run using the same environment as ``check50``, these mappings may be overriden via the ``env`` parameter::

        check50.run("./foo").stdin("foo").stdout("bar").exit(0)
        check50.run("./foo", env={ "HOME": "/" }).stdin("foo").stdout("bar").exit(0)

    """

    def __init__(self, command, env={}):
        log(f"running {command}...")

        full_env = os.environ.copy()
        full_env.update(env)

        # Workaround for OSX pexpect bug http://pexpect.readthedocs.io/en/stable/commonissues.html#truncated-output-just-before-child-exits
        # Workaround from https://github.com/pexpect/pexpect/issues/373
        command = "bash -c {}".format(shlex.quote(command))
        self.process = pexpect.spawn(command, encoding="utf-8", echo=False, env=full_env)


    def stdin(self, line, prompt=True, timeout=3):
<<<<<<< HEAD
        """Send line to stdin, optionally expect a prompt.

        :param line: line to be send to stdin
        :type line: str
        :param prompt: boolean indicating whether a prompt is expected, if True absorbs all of stdout before inserting line into stdin and raises :class:`check50.Failure` if stdout is empty
        :type prompt: bool
        :param timeout: maximum number of seconds to wait for prompt
        :type timeout: int / float
        :raises check50.Failure: if ``prompt`` is set to True and no prompt is given

=======
        """Send a line to the stdin of the spawned process.

        :param line: line to be sent to the process
        :type line: str
        :param prompt: indicates whether we should expect that the child process to have printed a prompt
        :type prompt: bool
        :param timeout: number of seconds we should wait for child process to print prompt
        :type timeout: int
>>>>>>> f942ccef
        """
        if line == EOF:
            log("sending EOF...")
        else:
            log(f"sending input {line}...")

        if prompt:
            try:
                self.process.expect(".+", timeout=timeout)
            except (TIMEOUT, EOF):
                raise Failure("expected prompt for input, found none")
        try:
            if line == EOF:
                self.process.sendeof()
            else:
                self.process.sendline(line)
        except OSError:
            pass
        return self

    def stdout(self, output=None, str_output=None, regex=True, timeout=3):
        """Retrieve all output from stdout until timeout (3 sec by default)

        :param output: optional output to be expected from stdout, raises :class:`check50.Failure` if no match
        :type output: str
        :param str_output: what will be displayed as expected output, a human readable form of ``output``
        :type str_output: str
        :param regex: flag indicating whether ``output`` should be treated as a regex
        :type regex: bool
        :param timeout: maximum number of seconds to wait for ``output``
        :type timeout: int / float
        :raises check50.Failure: if ``output`` is given and nothing in stdout matches output before timeout

        """
        if output is None:
            return self._wait(timeout)._output

        try:
            output = output.read()
        except AttributeError:
            pass

        expect = self.process.expect if regex else self.process.expect_exact

        if str_output is None:
            str_output = output

        if output == EOF:
            log("checking for EOF...")
        else:
            output = output.replace("\n", "\r\n")
            log(f"checking for output \"{str_output}\"...")

        try:
            expect(output, timeout=timeout)
        except EOF:
            result = self.process.before + self.process.buffer
            if self.process.after != EOF:
                result += self.process.after
            raise Mismatch(str_output, result.replace("\r\n", "\n"))
        except TIMEOUT:
            raise Failure(f"did not find {_raw(str_output)}")
        except UnicodeDecodeError:
            raise Failure("output not valid ASCII text")
        except Exception:
            raise Failure("check50 could not verify output")

        # If we expected EOF and we still got output, report an error.
        if output == EOF and self.process.before:
            raise Mismatch(EOF, self.process.before.replace("\r\n", "\n"))

        return self

    def reject(self, timeout=1):
        """ Check that the process survives for timeout. Useful for checking whether program is waiting on input.

        :param timeout: number of seconds to wait
        :type timeout: int / float
        :raises check50.Failure: if process ends before ``timeout``

        """
        log("checking that input was rejected...")
        try:
            self._wait(timeout)
        except Failure as e:
            if not isinstance(e.__cause__, TIMEOUT):
                raise
        else:
            raise Failure("expected program to reject input, but it did not")
        return self

    def exit(self, code=None, timeout=5):
        """
        Wait for EOF or until timeout (5 sec by default), returns the exitcode
        If code is given, matches exitcode vs code and raises Failure incase of mismatch

        :param code: optional code to match the exitcode against, raises :class:`check50.Failure` if there is no match
        :type code: int
        :param timeout: maximum number of seconds to wait for the program to end
        :type timeout: int / float
        :raises check50.Failure: if ``code`` is given and does not match the actual exitcode within ``timeout``

        """
        self._wait(timeout)

        if code is None:
            return self.exitcode

        log(f"checking that program exited with status {code}...")
        if self.exitcode != code:
            raise Failure(f"expected exit code {code}, not {self.exitcode}")
        return self

    def kill(self):
        """Kill the process"""
        self.process.close(force=True)
        return self

    def _wait(self, timeout=5):
        out = []
        end = time.time() + timeout
        while time.time() <= end:
            if not self.process.isalive():
                break
            try:
                bytes = self.process.read_nonblocking(size=1024, timeout=0)
            except TIMEOUT:
                pass
            except EOF:
                break
            except UnicodeDecodeError:
                raise Failure("output not valid ASCII text")
            else:
                out.append(bytes)
        else:
            raise Failure("timed out while waiting for program to exit") from TIMEOUT(timeout)

        # Read any remaining data in pipe.
        while True:
            try:
                bytes = self.process.read_nonblocking(size=1024, timeout=0)
            except (TIMEOUT, EOF):
                break
            else:
                out.append(bytes)

        self._output = "".join(out).replace("\r\n", "\n").lstrip("\n")
        self.kill()

        if self.process.signalstatus == signal.SIGSEGV:
            raise Failure("failed to execute program due to segmentation fault")

        self.exitcode = self.process.exitstatus
        return self


class Failure(Exception):
    """Exception signifying check failure

    :param rationale: message to be displayed capturing why the check failed
    :type rationale: str
    :param help: optional help message to be displayed
    :type help: str

    Example usage::

        out = check50.run("./cash").stdin("4.2").stdout()
        if 10 not in out:
            help = None
            if 11 in out:
                help = "did you forget to round your result?"
            raise check50.Failure("Expected a different result", help=help)
    """

    def __init__(self, rationale, help=None):
        self.rationale = rationale
        self.help = help

    def __str__(self):
        return self.rationale

    def asdict(self):
        return {"rationale": self.rationale, "help": self.help}


class Mismatch(Failure):
    """Exception signifying check failure due to a mismatch

    :param expected: the expected value
    :param actual: the actual value
    :param help: optional help message to be displayed
    :type help: str

    Example usage::

        from re import match
        expected = "[Hh]ello, world!?\\n"
        actual = check50.run("./hello").stdout()
        if not match(expected, actual):
            help = None
            if match(expected[:-1], actual):
                help = r"did you forget a newline ('\\n') at the end of your printf string?"
            raise check50.Mismatch("hello, world\\n", actual, help=help)

    """
    def __init__(self, expected, actual, help=None):
        super().__init__(rationale=f"expected {_raw(expected)}, not {_raw(actual)}", help=help)
        self.expected = expected
        self.actual = actual

    def asdict(self):
        return dict(expected=self.expected,
                    actual=self.actual,
                    **super().asdict())


def _raw(s):
    """Get raw representation of s, truncating if too long"""

    if isinstance(s, list):
        s = "\n".join(_raw(item) for item in s)

    if s == EOF:
        return "EOF"

    s = repr(s)  # get raw representation of string
    s = s[1:-1]  # strip away quotation marks
    if len(s) > 15:
        s = s[:15] + "..."  # truncate if too long
    return "\"{}\"".format(s)


def _copy(src, dst):
    """Copy src to dst, copying recursively if src is a directory."""
    try:
        shutil.copy(src, dst)
    except IsADirectoryError:
        if os.path.isdir(dst):
            dst = os.path.join(dst, os.path.basename(src))
        shutil.copytree(src, dst)<|MERGE_RESOLUTION|>--- conflicted
+++ resolved
@@ -41,6 +41,7 @@
     Example usage::
 
         check50.data(time=7.3, mem=23)
+    
     """
 
     _data.update(kwargs)
@@ -92,6 +93,7 @@
     Example usage::
 
         check50.exists("foo.c", "foo.h")
+
     """
     for path in paths:
         log(f"Checking that {path} exists...")
@@ -117,11 +119,7 @@
         from less import *
 
     .. note::
-<<<<<<< HEAD
         the ``__name__`` of the imported module is given by the basename
-=======
-        The ``__name__`` of the imported module is given by the basename
->>>>>>> f942ccef
         of the specified path (``less`` in the above example).
 
     """
@@ -162,7 +160,6 @@
 
 
     def stdin(self, line, prompt=True, timeout=3):
-<<<<<<< HEAD
         """Send line to stdin, optionally expect a prompt.
 
         :param line: line to be send to stdin
@@ -173,16 +170,6 @@
         :type timeout: int / float
         :raises check50.Failure: if ``prompt`` is set to True and no prompt is given
 
-=======
-        """Send a line to the stdin of the spawned process.
-
-        :param line: line to be sent to the process
-        :type line: str
-        :param prompt: indicates whether we should expect that the child process to have printed a prompt
-        :type prompt: bool
-        :param timeout: number of seconds we should wait for child process to print prompt
-        :type timeout: int
->>>>>>> f942ccef
         """
         if line == EOF:
             log("sending EOF...")
