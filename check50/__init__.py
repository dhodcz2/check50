def _set_version():
    """ Set check50 __version__ """
    global __version__
    from pkg_resources import get_distribution, DistributionNotFound
    import os
    # https://stackoverflow.com/questions/17583443/what-is-the-correct-way-to-share-package-version-with-setup-py-and-the-package
    try:
        dist = get_distribution("check50")
        # Normalize path for cross-OS compatibility.
        dist_loc = os.path.normcase(dist.location)
        here = os.path.normcase(__file__)
        if not here.startswith(os.path.join(dist_loc, "check50")):
            # This version is not installed, but another version is.
            raise DistributionNotFound
    except DistributionNotFound:
        __version__ = "locally installed, no version information available"
    else:
        __version__ = dist.version


# Encapsulated inside a function so their local variables/imports aren't seen by autocompleters
_set_version()

from .api import (
<<<<<<< HEAD
        import_checks,
=======
        exists,
        run,
        append_code,
>>>>>>> dbeb5b61
        data, _data,
        diff,
        hash,
        include,
        log, _log,
        Failure, Mismatch
)

from .runner import check
from pexpect import EOF<|MERGE_RESOLUTION|>--- conflicted
+++ resolved
@@ -22,15 +22,10 @@
 _set_version()
 
 from .api import (
-<<<<<<< HEAD
         import_checks,
-=======
-        exists,
-        run,
-        append_code,
->>>>>>> dbeb5b61
         data, _data,
         diff,
+        exists,
         hash,
         include,
         log, _log,
