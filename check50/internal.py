"""
Additional check50 internals exposed to extension writers in addition to the standard API
"""

from pathlib import Path
import importlib
import json
import sys
import termcolor
import traceback

import lib50

from . import _simple, __version__

#: Directory containing the check and its associated files
check_dir = None

#: Temporary directory in which the current check is being run
run_dir = None

#: Temporary directory that is the root (parent) of all run_dir(s)
run_root_dir = None

#: Directory check50 was run from
student_dir = None

#: Boolean that indicates if a check is currently running
check_running = False

<<<<<<< HEAD
=======
#: The user specified slug used to indentifies the set of checks
slug = None
>>>>>>> d513c12f

#: ``lib50`` config loader
CONFIG_LOADER = lib50.config.Loader("check50")
CONFIG_LOADER.scope("files", "include", "exclude", "require")


class Error(Exception):
    """Exception for internal check50 errors."""
    pass


class Register:
    """
    Class with which functions can be registered to run before / after checks.
    :data:`check50.internal.register` should be the sole instance of this class.
    """
    def __init__(self):
        self._before_everies = []
        self._after_everies = []
        self._after_checks = []

    def after_check(self, func):
        """Run func once at the end of the check, then discard func.

        :param func: callback to run after check
        :raises check50.internal.Error: if called when no check is being run"""
        if not check_running:
            raise Error("cannot register callback to run after check when no check is running")
        self._after_checks.append(func)

    def after_every(self, func):
        """Run func at the end of every check.

        :param func: callback to be run after every check
        :raises check50.internal.Error: if called when a check is being run"""
        if check_running:
            raise Error("cannot register callback to run after every check when check is running")
        self._after_everies.append(func)

    def before_every(self, func):
        """Run func at the start of every check.

        :param func: callback to be run before every check
        :raises check50.internal.Error: if called when a check is being run"""

        if check_running:
            raise Error("cannot register callback to run before every check when check is running")
        self._before_everies.append(func)

    def __enter__(self):
        for f in self._before_everies:
            f()

    def __exit__(self, exc_type, exc_val, exc_tb):
        # Only run 'afters' when check has passed
        if exc_type is not None:
            return

        # Run and remove all checks registered to run after a single check
        while self._after_checks:
            self._after_checks.pop()()

        for f in self._after_everies:
            f()


#: Sole instance of the :class:`check50.internal.Register` class
register = Register()


def load_config(check_dir):
    """
    Load configuration file from ``check_dir / ".cs50.yaml"``, applying
    defaults to unspecified values.

    :param check_dir: directory from which to load config file
    :type check_dir: str / Path
    :rtype: dict
    """

    # Defaults for top-level keys
    options = {
        "checks": "__init__.py",
        "dependencies": None,
        "translations": None
    }

    # Defaults for translation keys
    translation_options = {
        "localedir": "locale",
        "domain": "messages",
    }

    # Get config file
    try:
        config_file = lib50.config.get_config_filepath(check_dir)
    except lib50.Error:
        raise Error(_("Invalid slug for check50. Did you mean something else?"))

    # Load config
    with open(config_file) as f:
        try:
            config = CONFIG_LOADER.load(f.read())
        except lib50.InvalidConfigError:
            raise Error(_("Invalid slug for check50. Did you mean something else?"))

    # Update the config with defaults
    if isinstance(config, dict):
        options.update(config)

    # Apply translations
    if options["translations"]:
        if isinstance(options["translations"], dict):
            translation_options.update(options["translations"])
        options["translations"] = translation_options

    return options


def compile_checks(checks, prompt=False, out_file="__init__.py"):
    """
    Compile YAML checks to a Python file

    :param checks: YAML checks read from config
    :type checkcs: dict
    :param prompt: prompt user if ``out_file`` already exists
    :type prompt: bool
    :param out_file: file to write compiled checks
    :type out_file: str
    :returns: ``out_file``
    :rtype: str
    """

    file_path = check_dir / out_file
    # Prompt to replace __init__.py (compile destination)
    if prompt and file_path.exists():
        if not _yes_no_prompt("check50 will compile the YAML checks to __init__.py, are you sure you want to overwrite its contents?"):
            raise Error("Aborting: could not overwrite to __init__.py")

    # Compile simple checks
    with open(check_dir / out_file, "w") as f:
        f.write(_simple.compile(checks))

    return out_file


def import_file(name, path):
    """
    Import a file given a raw file path.

    :param name: Name of module to be imported
    :type name: str
    :param path: Path to Python file
    :type path: str / Path
    """
    spec = importlib.util.spec_from_file_location(name, path)
    mod = importlib.util.module_from_spec(spec)
    spec.loader.exec_module(mod)
    return mod


def _excepthook(cls, exc, tb):
    """
    check50's excepthook with configurable error output.

    :ivar _excepthook.verbose: show the full tracebook iff set to True
    :vartype _excepthook.verbose: bool
    :ivar _excepthook.outputs: in which format errors should be returned (can be multiple)
    :vartype _excepthook.outputs: tuple of strings, any of "json", "ansi", "html"
    :ivar _excepthook.output_file: file to which the output should be redirected
    :vartype _excepthook.output_file: str or pathlib.Path

    See also: https://docs.python.org/3/library/sys.html#sys.excepthook
    """

    # All channels to output to
    outputs = _excepthook.outputs

    for output in _excepthook.outputs:
        outputs.remove(output)
        if output == "json":
            ctxmanager = open(_excepthook.output_file, "w") if _excepthook.output_file else nullcontext(sys.stdout)
            with ctxmanager as output_file:
                json.dump({
                    "slug": slug,
                    "error": {
                        "type": cls.__name__,
                        "value": str(exc),
                        "traceback": traceback.format_tb(exc.__traceback__),
                        "data" : exc.payload if hasattr(exc, "payload") else {}
                    },
                    "version": __version__
                }, output_file, indent=4)
                output_file.write("\n")

        elif output == "ansi" or output == "html":
            if (issubclass(cls, Error) or issubclass(cls, lib50.Error)) and exc.args:
                termcolor.cprint(str(exc), "red", file=sys.stderr)
            elif issubclass(cls, FileNotFoundError):
                termcolor.cprint(_("{} not found").format(exc.filename), "red", file=sys.stderr)
            elif issubclass(cls, KeyboardInterrupt):
                termcolor.cprint(f"check cancelled", "red")
            elif not issubclass(cls, Exception):
                # Class is some other BaseException, better just let it go
                return
            else:
                termcolor.cprint(_("Sorry, something's wrong! Let sysadmins@cs50.harvard.edu know!"), "red", file=sys.stderr)

            if _excepthook.verbose:
                traceback.print_exception(cls, exc, tb)
                if hasattr(exc, "payload"):
                    print("Exception payload:", json.dumps(exc.payload), sep="\n")

    sys.exit(1)


def _yes_no_prompt(prompt):
    """
    Raise a prompt, returns True if yes is entered, False if no is entered.
    Will reraise prompt in case of any other reply.
    """
    return _("yes").startswith(input(_("{} [Y/n] ").format(prompt)).lower())<|MERGE_RESOLUTION|>--- conflicted
+++ resolved
@@ -28,11 +28,8 @@
 #: Boolean that indicates if a check is currently running
 check_running = False
 
-<<<<<<< HEAD
-=======
 #: The user specified slug used to indentifies the set of checks
 slug = None
->>>>>>> d513c12f
 
 #: ``lib50`` config loader
 CONFIG_LOADER = lib50.config.Loader("check50")
