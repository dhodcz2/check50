--- conflicted
+++ resolved
@@ -50,9 +50,7 @@
             f()
 
 
-<<<<<<< HEAD
 register = Register()
-
 
 def parse_config(check_dir):
     config_file = check_dir / ".check50.yaml"
@@ -83,7 +81,4 @@
     spec = importlib.util.spec_from_file_location(name, path)
     mod = importlib.util.module_from_spec(spec)
     spec.loader.exec_module(mod)
-    return mod
-=======
-register = _Register()
->>>>>>> dbeb5b61
+    return mod