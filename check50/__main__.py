import argparse
import contextlib
import enum
import gettext
import importlib
import inspect
import itertools
import logging
import os
import site
from pathlib import Path
import shutil
import signal
import subprocess
import sys
import tempfile
import time

import attr
import lib50
import requests
import termcolor

from . import _exceptions, internal, renderer, __version__
from .runner import CheckRunner

LOGGER = logging.getLogger("check50")

lib50.set_local_path(os.environ.get("CHECK50_PATH", "~/.local/share/check50"))


class LogLevel(enum.IntEnum):
    DEBUG = logging.DEBUG
    INFO = logging.INFO
    WARNING = logging.WARNING
    ERROR = logging.ERROR


class ColoredFormatter(logging.Formatter):
    COLORS = {
        "ERROR": "red",
        "WARNING": "yellow",
        "DEBUG": "cyan",
        "INFO": "magenta",
    }

    def __init__(self, fmt, use_color=True):
        super().__init__(fmt=fmt)
        self.use_color = use_color

    def format(self, record):
        msg = super().format(record)
        return msg if not self.use_color else termcolor.colored(msg, getattr(record, "color", self.COLORS.get(record.levelname)))


@contextlib.contextmanager
def nullcontext(entry_result=None):
    """This is just contextlib.nullcontext but that function is only available in 3.7+."""
    yield entry_result



_exceptions.ExceptHook.initialize()


def install_dependencies(dependencies, verbose=False):
    """Install all packages in dependency list via pip."""
    if not dependencies:
        return

    stdout = stderr = None if verbose else subprocess.DEVNULL
    with tempfile.TemporaryDirectory() as req_dir:
        req_file = Path(req_dir) / "requirements.txt"

        with open(req_file, "w") as f:
            for dependency in dependencies:
                f.write(f"{dependency}\n")

        pip = [sys.executable or "python3", "-m", "pip", "install", "-r", req_file]
        # Unless we are in a virtualenv, we need --user
        if sys.base_prefix == sys.prefix and not hasattr(sys, "real_prefix"):
            pip.append("--user")

        try:
            subprocess.check_call(pip, stdout=stdout, stderr=stderr)
        except subprocess.CalledProcessError:
            raise _exceptions.Error(_("failed to install dependencies"))

        # Reload sys.path, to find recently installed packages
        importlib.reload(site)


def install_translations(config):
    """Add check translations according to ``config`` as a fallback to existing translations"""

    if not config:
        return

    from . import _translation
    checks_translation = gettext.translation(domain=config["domain"],
                                             localedir=internal.check_dir / config["localedir"],
                                             fallback=True)
    _translation.add_fallback(checks_translation)


def compile_checks(checks, prompt=False):
    # Prompt to replace __init__.py (compile destination)
    if prompt and os.path.exists(internal.check_dir / "__init__.py"):
        if not internal._yes_no_prompt("check50 will compile the YAML checks to __init__.py, are you sure you want to overwrite its contents?"):
            raise Error("Aborting: could not overwrite to __init__.py")

    # Compile simple checks
    with open(internal.check_dir / "__init__.py", "w") as f:
        f.write(simple.compile(checks))

    return "__init__.py"


def setup_logging(level):
    """
    Sets up logging for lib50.
    level 'info' logs all git commands run to stderr
    level 'debug' logs all git commands and their output to stderr
    """

    for logger in (logging.getLogger("lib50"), LOGGER):
        # Set verbosity level on the lib50 logger
        logger.setLevel(level.upper())

        handler = logging.StreamHandler(sys.stderr)
        handler.setFormatter(ColoredFormatter("(%(levelname)s) %(message)s", use_color=sys.stderr.isatty()))

        # Direct all logs to sys.stderr
        logger.addHandler(handler)

    # Don't animate the progressbar if LogLevel is either info or debug
    lib50.ProgressBar.DISABLED = logger.level < LogLevel.WARNING


def await_results(commit_hash, slug, pings=45, sleep=2):
    """
    Ping {url} until it returns a results payload, timing out after
    {pings} pings and waiting {sleep} seconds between pings.
    """

    for _i in range(pings):
        # Query for check results.
        res = requests.get(f"https://submit.cs50.io/api/results/check50", params={"commit_hash": commit_hash, "slug": slug})
        results = res.json()

        if res.status_code not in [404, 200]:
            raise _exceptions.RemoteCheckError(results)

        if res.status_code == 200 and results["received_at"] is not None:
            break
        time.sleep(sleep)
    else:
        # Terminate if no response
        raise _exceptions.Error(
            _("check50 is taking longer than normal!\n"
              "See https://submit.cs50.io/check50/{} for more detail").format(commit_hash))

    if not results["check50"]:
        raise _exceptions.RemoteCheckError(results)

    if "error" in results["check50"]:
        raise _exceptions.RemoteCheckError(results["check50"])

    # TODO: Should probably check payload["version"] here to make sure major version is same as __version__
    # (otherwise we may not be able to parse results)
    return results["tag_hash"], {
        "slug": results["check50"]["slug"],
        "results": results["check50"]["results"],
        "version": results["check50"]["version"]
    }


class LogoutAction(argparse.Action):
    """Hook into argparse to allow a logout flag"""

    def __init__(self, option_strings, dest=argparse.SUPPRESS, default=argparse.SUPPRESS, help=_("logout of check50")):
        super().__init__(option_strings, dest=dest, nargs=0, default=default, help=help)

    def __call__(self, parser, namespace, values, option_string=None):
        try:
            lib50.logout()
        except lib50.Error:
            raise _exceptions.Error(_("failed to logout"))
        else:
            termcolor.cprint(_("logged out successfully"), "green")
        parser.exit()


def raise_invalid_slug(slug, offline=False):
    """Raise an error signalling slug is invalid for check50."""
    msg = _("Could not find checks for {}.").format(slug)

    similar_slugs = lib50.get_local_slugs("check50", similar_to=slug)[:3]
    if similar_slugs:
        msg += _(" Did you mean:")
        for similar_slug in similar_slugs:
            msg += f"\n    {similar_slug}"
        msg += _("\nDo refer back to the problem specification if unsure.")

    if offline:
        msg += _("\nIf you are confident the slug is correct and you have an internet connection," \
                " try running without --offline.")

    raise _exceptions.Error(msg)


def process_args(args):
    """Validate arguments and apply defaults that are dependent on other arguments"""

    # dev implies offline, verbose, and log level "INFO" if not overwritten
    if args.dev:
        args.offline = True
        args.verbose = True
        if "ansi" in args.output:
            args.ansi_log = True

    # offline implies local
    if args.offline:
        args.no_install_dependencies = True
        args.no_download_checks = True
        args.local = True

    if not args.log_level:
        args.log_level = LogLevel.WARNING

    # Setup logging for lib50
    setup_logging(args.log_level)

    # Warning in case of running remotely with no_download_checks or no_install_dependencies set
    if not args.local:
        useless_args = []
        if args.no_download_checks:
            useless_args.append("--no-downloads-checks")
        if args.no_install_dependencies:
            useless_args.append("--no-install-dependencies")

        if useless_args:
            LOGGER.warning(_("You should always use --local when using: {}").format(", ".join(useless_args)))

    # Filter out any duplicates from args.output
    seen_output = []
    for output in args.output:
        if output in seen_output:
            LOGGER.warning(_("Duplicate output format specified: {}").format(output))
        else:
            seen_output.append(output)

    args.output = seen_output

    if args.ansi_log and "ansi" not in seen_output:
        LOGGER.warning(_("--ansi-log has no effect when ansi is not among the output formats"))



def main():
    parser = argparse.ArgumentParser(prog="check50")

    parser.add_argument("slug", help=_("prescribed identifier of work to check"))
    parser.add_argument("-d", "--dev",
                        action="store_true",
                        help=_("run check50 in development mode (implies --offline, --verbose, and --ansi-log).\n"
                               "causes SLUG to be interpreted as a literal path to a checks package"))
    parser.add_argument("--offline",
                        action="store_true",
                        help=_("run checks completely offline (implies --local, --no-download-checks and --no-install-dependencies)"))
    parser.add_argument("-l", "--local",
                        action="store_true",
                        help=_("run checks locally instead of uploading to cs50"))
    parser.add_argument("-o", "--output",
                        action="store",
                        nargs="+",
                        default=["ansi", "html"],
                        choices=["ansi", "json", "html"],
                        help=_("format of check results"))
    parser.add_argument("--target",
                        action="store",
                        nargs="+",
                        help=_("target specific checks to run"))
    parser.add_argument("--output-file",
                        action="store",
                        metavar="FILE",
                        help=_("file to write output to"))
    parser.add_argument("-v", "--verbose",
                        action="store_true",
                        help=_("shows any print statements in checks if running locally, and shows which dependencies get installed"))
    parser.add_argument("--log-level",
                        action="store",
                        default="warning",
                        choices=[level.name.lower() for level in LogLevel],
                        type=str.lower,
                        help=_("sets the log level."
                               ' "warning" displays usage warnings'
                               ' "info" shows all commands run.'
                               ' "debug" adds the output of all command run.'))
    parser.add_argument("--ansi-log",
                        action="store_true",
                        help=_("display log in ansi output mode"))
    parser.add_argument("--no-download-checks",
                        action="store_true",
                        help=_("do not download checks, but use previously downloaded checks instead (only works with --local)"))
    parser.add_argument("--no-install-dependencies",
                        action="store_true",
                        help=_("do not install dependencies (only works with --local)"))
    parser.add_argument("-V", "--version",
                        action="version",
                        version=f"%(prog)s {__version__}")
    parser.add_argument("--logout", action=LogoutAction)

    args = parser.parse_args()

    internal.slug = args.slug

    # Validate arguments and apply defaults
    process_args(args)

    # Set excepthook
    _exceptions.ExceptHook.initialize(args.output, args.output_file)

    # If remote, push files to GitHub and await results
    if not args.local:
        commit_hash = lib50.push("check50", internal.slug, internal.CONFIG_LOADER, data={"check50": True})[1]
        with lib50.ProgressBar("Waiting for results") if "ansi" in args.output else nullcontext():
            tag_hash, results = await_results(commit_hash, internal.slug)

    # Otherwise run checks locally
    else:
        with lib50.ProgressBar("Checking") if "ansi" in args.output else nullcontext():
            # If developing, assume slug is a path to check_dir
            if args.dev:
                internal.check_dir = Path(internal.slug).expanduser().resolve()
                if not internal.check_dir.is_dir():
                    raise _exceptions.Error(_("{} is not a directory").format(internal.check_dir))
            # Otherwise have lib50 create a local copy of slug
            else:
                try:
                    internal.check_dir = lib50.local(internal.slug, offline=args.no_download_checks)
                except lib50.ConnectionError:
                    raise _exceptions.Error(_("check50 could not retrieve checks from GitHub. Try running check50 again with --offline.").format(internal.slug))
                except lib50.InvalidSlugError:
                    raise_invalid_slug(internal.slug, offline=args.no_download_checks)

            # Load config
            config = internal.load_config(internal.check_dir)

            # Compile local checks if necessary
            if isinstance(config["checks"], dict):
                config["checks"] = internal.compile_checks(config["checks"], prompt=args.dev)

            install_translations(config["translations"])

            if not args.no_install_dependencies:
                install_dependencies(config["dependencies"], verbose=args.verbose)

            checks_file = (internal.check_dir / config["checks"]).resolve()

            # Have lib50 decide which files to include
            included_files = lib50.files(config.get("files"))[0]

<<<<<<< HEAD
            with open(os.devnull, "w") if args.verbose else nullcontext() as devnull:
                # Redirect stdout to devnull if some verbosity level is set
                if not args.verbose:
=======
            # Redirect stdout to devnull if verbose or log level is set
            should_redirect_devnull = args.verbose or args.log_level
            with open(os.devnull, "w") if should_redirect_devnull else nullcontext() as devnull:
                if should_redirect_devnull:
>>>>>>> e754bfa7
                    stdout = stderr = devnull
                else:
                    stdout = sys.stdout
                    stderr = sys.stderr

                with contextlib.redirect_stdout(stdout), \
                     contextlib.redirect_stderr(stderr):

                    with CheckRunner(checks_file, included_files) as check_runner:
                        check_results = check_runner.run(args.target)

                        results = {
                            "slug": internal.slug,
                            "results": [attr.asdict(result) for result in check_results],
                            "version": __version__
                        }


    LOGGER.debug(results)

    # Render output
    file_manager = open(args.output_file, "w") if args.output_file else nullcontext(sys.stdout)
    with file_manager as output_file:
        for output in args.output:
            if output == "json":
                output_file.write(renderer.to_json(**results))
                output_file.write("\n")
            elif output == "ansi":
                output_file.write(renderer.to_ansi(**results, _log=args.ansi_log))
                output_file.write("\n")
            elif output == "html":
                if os.environ.get("CS50_IDE_TYPE") and args.local:
                    html = renderer.to_html(**results)
                    subprocess.check_call(["c9", "exec", "renderresults", "check50", html])
                else:
                    if args.local:
                        html = renderer.to_html(**results)
                        with tempfile.NamedTemporaryFile(mode="w", delete=False, suffix=".html") as html_file:
                            html_file.write(html)
                        url = f"file://{html_file.name}"
                    else:
                        url = f"https://submit.cs50.io/check50/{tag_hash}"

                    termcolor.cprint(_("To see the results in your browser go to {}").format(url), "white", attrs=["bold"])


if __name__ == "__main__":
    main()<|MERGE_RESOLUTION|>--- conflicted
+++ resolved
@@ -361,16 +361,10 @@
             # Have lib50 decide which files to include
             included_files = lib50.files(config.get("files"))[0]
 
-<<<<<<< HEAD
-            with open(os.devnull, "w") if args.verbose else nullcontext() as devnull:
-                # Redirect stdout to devnull if some verbosity level is set
-                if not args.verbose:
-=======
             # Redirect stdout to devnull if verbose or log level is set
             should_redirect_devnull = args.verbose or args.log_level
             with open(os.devnull, "w") if should_redirect_devnull else nullcontext() as devnull:
                 if should_redirect_devnull:
->>>>>>> e754bfa7
                     stdout = stderr = devnull
                 else:
                     stdout = sys.stdout
