--- conflicted
+++ resolved
@@ -371,42 +371,17 @@
             # Have lib50 decide which files to include
             included_files = lib50.files(config.get("files"))[0]
 
-<<<<<<< HEAD
-            # Redirect stdout to devnull if verbose or log level is set
-            should_redirect_devnull = args.verbose or args.log_level
-            with open(os.devnull, "w") if should_redirect_devnull else nullcontext() as devnull:
-                if should_redirect_devnull:
-                    stdout = stderr = devnull
-                else:
-                    stdout = sys.stdout
-                    stderr = sys.stderr
-
-                with contextlib.redirect_stdout(stdout), \
-                     contextlib.redirect_stderr(stderr):
-
-                    with CheckRunner(checks_file, included_files) as check_runner:
-                        check_results = check_runner.run(args.target)
-
-                        results = {
-                            "slug": internal.slug,
-                            "results": [attr.asdict(result) for result in check_results],
-                            "version": __version__
-                        }
-=======
-
             # Create a working_area (temp dir) named - with all included student files
-            with lib50.working_area(included, name='-') as working_area, \
+            with CheckRunner(checks_file, included_files) as check_runner, \
                     contextlib.redirect_stdout(LoggerWriter(LOGGER, logging.INFO)), \
                     contextlib.redirect_stderr(LoggerWriter(LOGGER, logging.INFO)):
 
-                check_results = CheckRunner(checks_file).run(included, working_area, args.target)
+                check_results = check_runner.run(args.target)
                 results = {
                     "slug": internal.slug,
                     "results": [attr.asdict(result) for result in check_results],
                     "version": __version__
                 }
->>>>>>> 9ff59e3a
-
 
     LOGGER.debug(results)
 
