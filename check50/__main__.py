import argparse
import contextlib
import gettext
import importlib
import inspect
import itertools
import logging
import os
import site
from pathlib import Path
import shutil
import signal
import subprocess
import sys
import tempfile
import time

import attr
import lib50
import requests
import termcolor

from . import internal, renderer, __version__
from .runner import CheckRunner

lib50.set_local_path(os.environ.get("CHECK50_PATH", "~/.local/share/check50"))

class RemoteCheckError(internal.Error):
    def __init__(self, remote_json):
        super().__init__("check50 ran into an error while running checks! Please contact sysadmins@cs50.harvard.edu!")
        self.payload = {"remote_json": remote_json}


@contextlib.contextmanager
def nullcontext(entry_result=None):
    """This is just contextlib.nullcontext but that function is only available in 3.7+."""
    yield entry_result


def yes_no_prompt(prompt):
    """
    Raise a prompt, returns True if yes is entered, False if no is entered.
    Will reraise prompt in case of any other reply.
    """
    yes = {"yes", "ye", "y", ""}
    no = {"no", "n"}

    reply = None
    while reply not in yes and reply not in no:
        reply = input(f"{prompt} [Y/n] ").lower()

    return reply in yes


# Assume we should print tracebacks until we get command line arguments
internal._excepthook.verbose = True
internal._excepthook.outputs = ("ansi",)
internal._excepthook.output_file = None
sys.excepthook = internal._excepthook


def install_dependencies(dependencies, verbose=False):
    """Install all packages in dependency list via pip."""
    if not dependencies:
        return

    stdout = stderr = None if verbose else subprocess.DEVNULL
    with tempfile.TemporaryDirectory() as req_dir:
        req_file = Path(req_dir) / "requirements.txt"

        with open(req_file, "w") as f:
            for dependency in dependencies:
                f.write(f"{dependency}\n")

        pip = [sys.executable or "python3", "-m", "pip", "install", "-r", req_file]
        # Unless we are in a virtualenv, we need --user
        if sys.base_prefix == sys.prefix and not hasattr(sys, "real_prefix"):
            pip.append("--user")

        try:
            subprocess.check_call(pip, stdout=stdout, stderr=stderr)
        except subprocess.CalledProcessError:
            raise internal.Error(_("failed to install dependencies"))

        # Reload sys.path, to find recently installed packages
        importlib.reload(site)


def install_translations(config):
    """Add check translations according to ``config`` as a fallback to existing translations"""

    if not config:
        return

    from . import _translation
    checks_translation = gettext.translation(domain=config["domain"],
                                             localedir=internal.check_dir / config["localedir"],
                                             fallback=True)
    _translation.add_fallback(checks_translation)


def compile_checks(checks, prompt=False):
    # Prompt to replace __init__.py (compile destination)
    if prompt and os.path.exists(internal.check_dir / "__init__.py"):
        if not yes_no_prompt("check50 will compile the YAML checks to __init__.py, are you sure you want to overwrite its contents?"):
            raise Error("Aborting: could not overwrite to __init__.py")

    # Compile simple checks
    with open(internal.check_dir / "__init__.py", "w") as f:
        f.write(simple.compile(checks))

    return "__init__.py"


def setup_logging(level):
    """
    Sets up logging for lib50.
    level 'info' logs all git commands run to stderr
    level 'debug' logs all git commands and their output to stderr
    """
    # No verbosity level set, don't log anything
    if not level:
        return

    lib50_logger = logging.getLogger("lib50")

    # Set verbosity level on the lib50 logger
    lib50_logger.setLevel(getattr(logging, level.upper()))

    # Direct all logs to sys.stderr
    lib50_logger.addHandler(logging.StreamHandler(sys.stderr))

    # Don't animate the progressbar
    lib50.ProgressBar.DISABLED = True


def await_results(commit_hash, slug, pings=45, sleep=2):
    """
    Ping {url} until it returns a results payload, timing out after
    {pings} pings and waiting {sleep} seconds between pings.
    """

    for _i in range(pings):
        # Query for check results.
        res = requests.get(f"https://submit.cs50.io/api/results/check50", params={"commit_hash": commit_hash, "slug": slug})
        results = res.json()

        if res.status_code not in [404, 200]:
            raise RemoteCheckError(results)

        if res.status_code == 200 and results["received_at"] is not None:
            break
        time.sleep(sleep)
    else:
        # Terminate if no response
        raise internal.Error(
            _("check50 is taking longer than normal!\n"
              "See https://submit.cs50.io/check50/{} for more detail").format(commit_hash))

    if not results["check50"]:
        raise RemoteCheckError(results)

    if "error" in results["check50"]:
        raise RemoteCheckError(results["check50"])

    # TODO: Should probably check payload["version"] here to make sure major version is same as __version__
    # (otherwise we may not be able to parse results)
    return results["tag_hash"], {
        "slug": results["check50"]["slug"],
        "results": results["check50"]["results"],
        "version": results["check50"]["version"]
    }


class LogoutAction(argparse.Action):
    """Hook into argparse to allow a logout flag"""

    def __init__(self, option_strings, dest=argparse.SUPPRESS, default=argparse.SUPPRESS, help=_("logout of check50")):
        super().__init__(option_strings, dest=dest, nargs=0, default=default, help=help)

    def __call__(self, parser, namespace, values, option_string=None):
        try:
            lib50.logout()
        except lib50.Error:
            raise internal.Error(_("failed to logout"))
        else:
            termcolor.cprint(_("logged out successfully"), "green")
        parser.exit()


def raise_invalid_slug(slug, offline=False):
    """Raise an error signalling slug is invalid for check50."""
    msg = _("Could not find checks for {}.").format(slug)

    similar_slugs = lib50.get_local_slugs("check50", similar_to=slug)[:3]
    if similar_slugs:
        msg += _(" Did you mean:")
        for similar_slug in similar_slugs:
            msg += f"\n    {similar_slug}"
        msg += _("\nDo refer back to the problem specification if unsure.")

    if offline:
        msg += _("\nIf you are confident the slug is correct and you have an internet connection," \
                " try running without --offline.")

    raise internal.Error(msg)


def main():
    parser = argparse.ArgumentParser(prog="check50")

    parser.add_argument("slug", help=_("prescribed identifier of work to check"))
    parser.add_argument("-d", "--dev",
                        action="store_true",
                        help=_("run check50 in development mode (implies --offline and --verbose info).\n"
                               "causes SLUG to be interpreted as a literal path to a checks package"))
    parser.add_argument("--offline",
                        action="store_true",
                        help=_("run checks completely offline (implies --local, --no-download-checks and --no-install-dependencies)"))
    parser.add_argument("-l", "--local",
                        action="store_true",
                        help=_("run checks locally instead of uploading to cs50"))
    parser.add_argument("--log",
                        action="store_true",
                        help=_("display more detailed information about check results"))
    parser.add_argument("-o", "--output",
                        action="store",
                        nargs="+",
                        default=["ansi", "html"],
                        choices=["ansi", "json", "html"],
                        help=_("format of check results"))
    parser.add_argument("--target",
                        action="store",
                        nargs="+",
                        help=_("target specific checks to run"))
    parser.add_argument("--output-file",
                        action="store",
                        metavar="FILE",
                        help=_("file to write output to"))
    parser.add_argument("-v", "--verbose",
                        action="store",
                        nargs="?",
                        default="",
                        const="info",
                        choices=[attr for attr in dir(logging) if attr.isupper() and isinstance(getattr(logging, attr), int)],
                        type=str.upper,
                        help=_("sets the verbosity level."
                               ' "INFO" displays the full tracebacks of errors and shows all commands run.'
                               ' "DEBUG" adds the output of all command run.'))
    parser.add_argument("--no-download-checks",
                        action="store_true",
                        help=_("do not download checks, but use previously downloaded checks instead (only works with --local)"))
    parser.add_argument("--no-install-dependencies",
                        action="store_true",
                        help=_("do not install dependencies (only works with --local)"))
    parser.add_argument("-V", "--version",
                        action="version",
                        version=f"%(prog)s {__version__}")
    parser.add_argument("--logout", action=LogoutAction)

    args = parser.parse_args()

    internal.slug = args.slug

    # dev implies offline and verbose "info" if not overwritten
    if args.dev:
        args.offline = True
        if not args.verbose:
            args.verbose = "info"

    # offline implies local
    if args.offline:
        args.no_install_dependencies = True
        args.no_download_checks = True
        args.local = True

    # Setup logging for lib50 depending on verbosity level
    setup_logging(args.verbose)

    # Warning in case of running remotely with no_download_checks or no_install_dependencies set
    if not args.local:
        useless_args = []
        if args.no_download_checks:
            useless_args.append("--no-downloads-checks")
        if args.no_install_dependencies:
            useless_args.append("--no-install-dependencies")

        if useless_args:
            termcolor.cprint(_("Warning: you should always use --local when using: {}".format(", ".join(useless_args))),
                "yellow", attrs=["bold"])

    # Filter out any duplicates from args.output
    seen_output = set()
    args.output = [output for output in args.output if not (output in seen_output or seen_output.add(output))]

    # Set excepthook
    internal._excepthook.verbose = bool(args.verbose)
    internal._excepthook.outputs = args.output
    internal._excepthook.output_file = args.output_file

    # If remote, push files to GitHub and await results
    if not args.local:
        commit_hash = lib50.push("check50", internal.slug, internal.CONFIG_LOADER, data={"check50": True})[1]
        with lib50.ProgressBar("Waiting for results") if "ansi" in args.output else nullcontext():
            tag_hash, results = await_results(commit_hash, internal.slug)
    # Otherwise run checks locally
    else:
        with lib50.ProgressBar("Checking") if "ansi" in args.output else nullcontext():
            # If developing, assume slug is a path to check_dir
            if args.dev:
                internal.check_dir = Path(internal.slug).expanduser().resolve()
                if not internal.check_dir.is_dir():
                    raise internal.Error(_("{} is not a directory").format(internal.check_dir))
            # Otherwise have lib50 create a local copy of slug
            else:
                try:
                    internal.check_dir = lib50.local(internal.slug, offline=args.no_download_checks)
                except lib50.ConnectionError:
                    raise internal.Error(_("check50 could not retrieve checks from GitHub. Try running check50 again with --offline.").format(internal.slug))
                except lib50.InvalidSlugError:
                    raise_invalid_slug(internal.slug, offline=args.no_download_checks)

            # Load config
            config = internal.load_config(internal.check_dir)

            # Compile local checks if necessary
            if isinstance(config["checks"], dict):
                config["checks"] = internal.compile_checks(config["checks"], prompt=args.dev)

            install_translations(config["translations"])

            if not args.no_install_dependencies:
                install_dependencies(config["dependencies"], verbose=args.verbose)

            checks_file = (internal.check_dir / config["checks"]).resolve()

            # Have lib50 decide which files to include
            included_files = lib50.files(config.get("files"))[0]

            with open(os.devnull, "w") if args.verbose else nullcontext() as devnull:
                # Redirect stdout to devnull if some verbosity level is set
                if not args.verbose:
                    stdout = stderr = devnull
                else:
                    stdout = sys.stdout
                    stderr = sys.stderr

                # Create a working_area (temp dir) named - with all included student files
<<<<<<< HEAD
                with contextlib.redirect_stdout(stdout), \
                     contextlib.redirect_stderr(stderr):

                    with CheckRunner(checks_file, included_files) as check_runner:
                        check_results = check_runner.run(args.target)

                        results = {
                            "slug": SLUG,
                            "results": [attr.asdict(result) for result in check_results],
                            "version": __version__
                        }
=======
                with lib50.working_area(included, name='-') as working_area, \
                        contextlib.redirect_stdout(stdout), \
                        contextlib.redirect_stderr(stderr):

                    check_results = CheckRunner(checks_file).run(included, working_area, args.target)
                    results = {
                        "slug": internal.slug,
                        "results": [attr.asdict(result) for result in check_results],
                        "version": __version__
                    }
>>>>>>> d513c12f


    # Render output
    file_manager = open(args.output_file, "w") if args.output_file else nullcontext(sys.stdout)
    with file_manager as output_file:
        for output in args.output:
            if output == "json":
                output_file.write(renderer.to_json(**results))
                output_file.write("\n")
            elif output == "ansi":
                output_file.write(renderer.to_ansi(**results, log=args.log))
                output_file.write("\n")
            elif output == "html":
                if os.environ.get("CS50_IDE_TYPE") and args.local:
                    html = renderer.to_html(**results)
                    subprocess.check_call(["c9", "exec", "renderresults", "check50", html])
                else:
                    if args.local:
                        html = renderer.to_html(**results)
                        with tempfile.NamedTemporaryFile(mode="w", delete=False, suffix=".html") as html_file:
                            html_file.write(html)
                        url = f"file://{html_file.name}"
                    else:
                        url = f"https://submit.cs50.io/check50/{tag_hash}"

                    termcolor.cprint(_("To see the results in your browser go to {}").format(url), "white", attrs=["bold"])


if __name__ == "__main__":
    main()<|MERGE_RESOLUTION|>--- conflicted
+++ resolved
@@ -345,8 +345,6 @@
                     stdout = sys.stdout
                     stderr = sys.stderr
 
-                # Create a working_area (temp dir) named - with all included student files
-<<<<<<< HEAD
                 with contextlib.redirect_stdout(stdout), \
                      contextlib.redirect_stderr(stderr):
 
@@ -354,22 +352,10 @@
                         check_results = check_runner.run(args.target)
 
                         results = {
-                            "slug": SLUG,
+                            "slug": internal.slug,
                             "results": [attr.asdict(result) for result in check_results],
                             "version": __version__
                         }
-=======
-                with lib50.working_area(included, name='-') as working_area, \
-                        contextlib.redirect_stdout(stdout), \
-                        contextlib.redirect_stderr(stderr):
-
-                    check_results = CheckRunner(checks_file).run(included, working_area, args.target)
-                    results = {
-                        "slug": internal.slug,
-                        "results": [attr.asdict(result) for result in check_results],
-                        "version": __version__
-                    }
->>>>>>> d513c12f
 
 
     # Render output
