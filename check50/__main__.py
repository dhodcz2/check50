--- conflicted
+++ resolved
@@ -289,7 +289,6 @@
                         metavar="FILE",
                         help=_("file to write output to"))
     parser.add_argument("-v", "--verbose",
-<<<<<<< HEAD
                         action="store",
                         nargs="?",
                         default="",
@@ -298,16 +297,12 @@
                         help=_("sets the verbosity level and implies --log."
                                ' "info" displays the full tracebacks of errors and shows all commands run.'
                                ' "debug" adds the output of all command run.'))
-=======
-                        action="store_true",
-                        help=_("display the full tracebacks of any errors (also implies --log)"))
     parser.add_argument("--no-download-checks",
                         action="store_true",
                         help=_("do not download checks, but use previously downloaded checks instead (only works with --local)"))
     parser.add_argument("--no-install-dependencies",
                         action="store_true",
                         help=_("do not install dependencies (only works with --local)"))
->>>>>>> b67f4e1f
     parser.add_argument("-V", "--version",
                         action="version",
                         version=f"%(prog)s {__version__}")
@@ -318,10 +313,7 @@
     global SLUG
     SLUG = args.slug
 
-<<<<<<< HEAD
     # dev implies offline and verbose "info" if not overwritten
-=======
->>>>>>> b67f4e1f
     if args.dev:
         args.offline = True
         if not args.verbose:
@@ -337,10 +329,9 @@
     if args.verbose:
         args.log = True
 
-<<<<<<< HEAD
     # Setup logging for lib50 depending on verbosity level
     setup_logging(args.verbose)
-=======
+
     # Warning in case of running remotely with no_download_checks or no_install_dependencies set
     if (args.no_download_checks or args.no_install_dependencies) and not args.local:
         if args.no_download_checks and args.no_install_dependencies:
@@ -350,7 +341,6 @@
         else:
             msg = _("--no-install-dependencies has")
         termcolor.cprint(_("Warning: {} no effect without --local").format(msg), "yellow", attrs=["bold"])
->>>>>>> b67f4e1f
 
     # Filter out any duplicates from args.output
     seen_output = set()
@@ -392,13 +382,8 @@
 
             install_translations(config["translations"])
 
-<<<<<<< HEAD
-            if not args.offline:
-                install_dependencies(config["dependencies"], verbose=bool(args.verbose))
-=======
             if not args.no_install_dependencies:
                 install_dependencies(config["dependencies"], verbose=args.verbose)
->>>>>>> b67f4e1f
 
             checks_file = (internal.check_dir / config["checks"]).resolve()
 
