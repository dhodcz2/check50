import argparse
import contextlib
import enum
import gettext
import importlib
import inspect
import itertools
import json
import logging
import os
import site
from pathlib import Path
import shutil
import signal
import subprocess
import sys
import tempfile
import traceback
import time

import attr
import lib50
import requests
import termcolor

from . import internal, renderer, __version__
from .runner import CheckRunner

LOGGER = logging.getLogger("check50")

lib50.set_local_path(os.environ.get("CHECK50_PATH", "~/.local/share/check50"))


class LogLevel(enum.IntEnum):
    ERROR = enum.auto()
    WARNING = enum.auto()
    INFO = enum.auto()
    DEBUG = enum.auto()


class ColoredFormatter(logging.Formatter):
    COLORS = {
        "ERROR": "red",
        "WARNING": "yellow",
        "DEBUG": "cyan",
        "INFO": "magenta",
    }

    def __init__(self, fmt, use_color=True):
        logging.Formatter.__init__(self, fmt=fmt)
        self.use_color = use_color

    def format(self, record):
        msg = super().format(record)
        return msg if not self.use_color else termcolor.colored(msg, getattr(record, "color", self.COLORS.get(record.levelname)))


class RemoteCheckError(internal.Error):
    def __init__(self, remote_json):
        super().__init__("check50 ran into an error while running checks! Please contact sysadmins@cs50.harvard.edu!")
        self.payload = {"remote_json": remote_json}


@contextlib.contextmanager
def nullcontext(entry_result=None):
    """This is just contextlib.nullcontext but that function is only available in 3.7+."""
    yield entry_result


def excepthook(cls, exc, tb):
    # All channels to output to
    outputs = excepthook.outputs

    for output in excepthook.outputs:
        outputs.remove(output)
        if output == "json":
            ctxmanager = open(excepthook.output_file, "w") if excepthook.output_file else nullcontext(sys.stdout)
            with ctxmanager as output_file:
                json.dump({
                    "slug": excepthook.slug,
                    "error": {
                        "type": cls.__name__,
                        "value": str(exc),
                        "traceback": traceback.format_tb(exc.__traceback__),
                        "data" : exc.payload if hasattr(exc, "payload") else {}
                    },
                    "version": __version__
                }, output_file, indent=4)
                output_file.write("\n")

        elif output == "ansi" or output == "html":
            if (issubclass(cls, internal.Error) or issubclass(cls, lib50.Error)) and exc.args:
                termcolor.cprint(str(exc), "red", file=sys.stderr)
            elif issubclass(cls, FileNotFoundError):
                termcolor.cprint(_("{} not found").format(exc.filename), "red", file=sys.stderr)
            elif issubclass(cls, KeyboardInterrupt):
                termcolor.cprint(f"check cancelled", "red")
            elif not issubclass(cls, Exception):
                # Class is some other BaseException, better just let it go
                return
            else:
                termcolor.cprint(_("Sorry, something's wrong! Let sysadmins@cs50.harvard.edu know!"), "red", file=sys.stderr)

            if excepthook.verbose:
                traceback.print_exception(cls, exc, tb)
                if hasattr(exc, "payload"):
                    print("Exception payload:", json.dumps(exc.payload), sep="\n")

    sys.exit(1)


def yes_no_prompt(prompt):
    """
    Raise a prompt, returns True if yes is entered, False if no is entered.
    Will reraise prompt in case of any other reply.
    """
    yes = {"yes", "ye", "y", ""}
    no = {"no", "n"}

    reply = None
    while reply not in yes and reply not in no:
        reply = input(f"{prompt} [Y/n] ").lower()

    return reply in yes


# Assume we should print tracebacks until we get command line arguments
excepthook.verbose = True
excepthook.output = "ansi"
excepthook.output_file = None
sys.excepthook = excepthook


def install_dependencies(dependencies, verbose=False):
    """Install all packages in dependency list via pip."""
    if not dependencies:
        return

    stdout = stderr = None if verbose else subprocess.DEVNULL
    with tempfile.TemporaryDirectory() as req_dir:
        req_file = Path(req_dir) / "requirements.txt"

        with open(req_file, "w") as f:
            for dependency in dependencies:
                f.write(f"{dependency}\n")

        pip = ["python3", "-m", "pip", "install", "-r", req_file]
        # Unless we are in a virtualenv, we need --user
        if sys.base_prefix == sys.prefix and not hasattr(sys, "real_prefix"):
            pip.append("--user")

        try:
            subprocess.check_call(pip, stdout=stdout, stderr=stderr)
        except subprocess.CalledProcessError:
            raise internal.Error(_("failed to install dependencies"))

        # Reload sys.path, to find recently installed packages
        importlib.reload(site)


def install_translations(config):
    """Add check translations according to ``config`` as a fallback to existing translations"""

    if not config:
        return

    from . import _translation
    checks_translation = gettext.translation(domain=config["domain"],
                                             localedir=internal.check_dir / config["localedir"],
                                             fallback=True)
    _translation.add_fallback(checks_translation)


def compile_checks(checks, prompt=False):
    # Prompt to replace __init__.py (compile destination)
    if prompt and os.path.exists(internal.check_dir / "__init__.py"):
        if not yes_no_prompt("check50 will compile the YAML checks to __init__.py, are you sure you want to overwrite its contents?"):
            raise Error("Aborting: could not overwrite to __init__.py")

    # Compile simple checks
    with open(internal.check_dir / "__init__.py", "w") as f:
        f.write(simple.compile(checks))

    return "__init__.py"


def setup_logging(level):
    """
    Sets up logging for check50 and lib50.
    level 'info' logs all git commands run to stderr
    level 'debug' logs all git commands and their output to stderr
    """
<<<<<<< HEAD

    for logger in (logging.getLogger("lib50"), LOGGER):
        # Set verbosity level on the lib50 logger
        logger.setLevel(getattr(logging, level.name))

        handler = logging.StreamHandler(sys.stderr)
        handler.setFormatter(ColoredFormatter("(%(levelname)s) %(message)s"))
=======
    # Setup default check50 logger
    logger = logging.getLogger('check50')
    logger.addHandler(logging.StreamHandler(sys.stderr))
    logger.setLevel("WARNING")

    # If no custom logger level set, stop
    if not level:
        return

    level = level.upper()

    # Overwrite check50 logger default
    logger.setLevel(level)

    # Setup lib50 logger
    lib50_logger = logging.getLogger("lib50")

    # Set verbosity level on the lib50 logger
    lib50_logger.setLevel(level)
>>>>>>> eb5e1f33

        # Direct all logs to sys.stderr
        logger.addHandler(handler)

<<<<<<< HEAD
    # Don't animate the progressbar
    if level > LogLevel.WARNING:
=======
    # Don't animate the progressbar in case lib50 logs git commands
    if getattr(logging, level) <= logging.INFO:
>>>>>>> eb5e1f33
        lib50.ProgressBar.DISABLED = True


def await_results(commit_hash, slug, pings=45, sleep=2):
    """
    Ping {url} until it returns a results payload, timing out after
    {pings} pings and waiting {sleep} seconds between pings.
    """

    for _i in range(pings):
        # Query for check results.
        res = requests.get(f"https://submit.cs50.io/api/results/check50", params={"commit_hash": commit_hash, "slug": slug})
        results = res.json()

        if res.status_code not in [404, 200]:
            raise RemoteCheckError(results)

        if res.status_code == 200 and results["received_at"] is not None:
            break
        time.sleep(sleep)
    else:
        # Terminate if no response
        raise internal.Error(
            _("check50 is taking longer than normal!\n"
              "See https://submit.cs50.io/check50/{} for more detail").format(commit_hash))

    if not results["check50"]:
        raise RemoteCheckError(results)

    if "error" in results["check50"]:
        raise RemoteCheckError(results["check50"])

    # TODO: Should probably check payload["version"] here to make sure major version is same as __version__
    # (otherwise we may not be able to parse results)
    return results["tag_hash"], {
        "slug": results["check50"]["slug"],
        "results": results["check50"]["results"],
        "version": results["check50"]["version"]
    }


class LogoutAction(argparse.Action):
    """Hook into argparse to allow a logout flag"""

    def __init__(self, option_strings, dest=argparse.SUPPRESS, default=argparse.SUPPRESS, help=_("logout of check50")):
        super().__init__(option_strings, dest=dest, nargs=0, default=default, help=help)

    def __call__(self, parser, namespace, values, option_string=None):
        try:
            lib50.logout()
        except lib50.Error:
            raise internal.Error(_("failed to logout"))
        else:
            termcolor.cprint(_("logged out successfully"), "green")
        parser.exit()


def raise_invalid_slug(slug, offline=False):
    """Raise an error signalling slug is invalid for check50."""
    msg = _("Could not find checks for {}.").format(slug)

    similar_slugs = lib50.get_local_slugs("check50", similar_to=slug)[:3]
    if similar_slugs:
        msg += _(" Did you mean:")
        for similar_slug in similar_slugs:
            msg += f"\n    {similar_slug}"
        msg += _("\nDo refer back to the problem specification if unsure.")

    if offline:
        msg += _("\nIf you are confident the slug is correct and you have an internet connection," \
                " try running without --offline.")

    raise internal.Error(msg)


def validate_args(args):
    """Validate arguments and apply defaults that are dependent on other arguments"""

    # dev implies offline, verbose, and log level "INFO" if not overwritten
    if args.dev:
        args.offline = True
        args.verbose = True
        args.log_level = max(args.log_level, LogLevel.INFO)

    # offline implies local
    if args.offline:
        args.no_install_dependencies = True
        args.no_download_checks = True
        args.local = True

    if not args.log_level:
        args.log_level = LogLevel.WARNING

    # Setup logging for lib50
    setup_logging(args.log_level)

    # Warning in case of running remotely with no_download_checks or no_install_dependencies set
    if not args.local:
        useless_args = []
        if args.no_download_checks:
            useless_args.append("--no-downloads-checks")
        if args.no_install_dependencies:
            useless_args.append("--no-install-dependencies")

        if useless_args:
            LOGGER.warning(_("You should always use --local when using: {}").format(", ".join(useless_args)))

    # Filter out any duplicates from args.output
    seen_output = []
    for output in args.output:
        if output in seen_output:
            LOGGER.warning(_("Duplicate output format specified: {}").format(output))
        else:
            seen_output.append(output)

    args.output = seen_output

    if args.ansi_log and "ansi" not in seen_output:
        LOGGER.warning(_("--ansi-log has no effect when ansi is not among the output formats"))



def main():
    parser = argparse.ArgumentParser(prog="check50")

    parser.add_argument("slug", help=_("prescribed identifier of work to check"))
    parser.add_argument("-d", "--dev",
                        action="store_true",
                        help=_("run check50 in development mode (implies --offline, --verbose, and --log-level INFO).\n"
                               "causes SLUG to be interpreted as a literal path to a checks package"))
    parser.add_argument("--offline",
                        action="store_true",
                        help=_("run checks completely offline (implies --local, --no-download-checks and --no-install-dependencies)"))
    parser.add_argument("-l", "--local",
                        action="store_true",
                        help=_("run checks locally instead of uploading to cs50"))
    parser.add_argument("-o", "--output",
                        action="store",
                        nargs="+",
                        default=["ansi", "html"],
                        choices=["ansi", "json", "html"],
                        help=_("format of check results"))
    parser.add_argument("--target",
                        action="store",
                        nargs="+",
                        help=_("target specific checks to run"))
    parser.add_argument("--output-file",
                        action="store",
                        metavar="FILE",
                        help=_("file to write output to"))
    parser.add_argument("-v", "--verbose",
                        action="store_true",
                        help=_("shows the full traceback of any errors"))
    parser.add_argument("--log-level",
                        action="store",
<<<<<<< HEAD
                        default="WARNING",
                        choices=list(LogLevel.__members__),
                        type=lambda l: LogLevel.__members__[l.upper()],
=======
                        default="",
                        choices=["DEBUG", "INFO", "WARNING", "ERROR", "CRITICAL"],
                        type=str.upper,
>>>>>>> eb5e1f33
                        help=_("sets the log level."
                               ' "WARNING" displays usage warnings'
                               ' "INFO" shows all commands run.'
                               ' "DEBUG" adds the output of all command run.'))
    parser.add_argument("--ansi-log",
                        action="store_true",
                        help=_("display log in ansi output mode"))
    parser.add_argument("--no-download-checks",
                        action="store_true",
                        help=_("do not download checks, but use previously downloaded checks instead (only works with --local)"))
    parser.add_argument("--no-install-dependencies",
                        action="store_true",
                        help=_("do not install dependencies (only works with --local)"))
    parser.add_argument("-V", "--version",
                        action="version",
                        version=f"%(prog)s {__version__}")
    parser.add_argument("--logout", action=LogoutAction)

    args = parser.parse_args()

    # Validate arguments and apply defaults
    validate_args(args)

<<<<<<< HEAD
=======
    # dev implies offline, verbose, and log level "INFO" if not overwritten
    if args.dev:
        args.offline = True
        args.verbose = True
        if not args.log_level:
            args.log_level = "INFO"

    # offline implies local
    if args.offline:
        args.no_install_dependencies = True
        args.no_download_checks = True
        args.local = True

    # Setup logging for lib50
    setup_logging(args.log_level)

    # Warning in case of running remotely with no_download_checks or no_install_dependencies set
    if not args.local:
        useless_args = []
        if args.no_download_checks:
            useless_args.append("--no-downloads-checks")
        if args.no_install_dependencies:
            useless_args.append("--no-install-dependencies")

        if useless_args:
            warning_msg = "Warning: you should always use --local when using: {}".format(", ".join(useless_args))
            logging.getLogger("check50").warning(termcolor.colored(warning_msg, "yellow", attrs=["bold"]))

    # Filter out any duplicates from args.output
    seen_output = set()
    args.output = [output for output in args.output if not (output in seen_output or seen_output.add(output))]
>>>>>>> eb5e1f33

    # Set excepthook
    excepthook.verbose = args.verbose
    excepthook.outputs = args.output
    excepthook.output_file = args.output_file
    excepthook.slug = args.slug

    # If remote, push files to GitHub and await results
    if not args.local:
        commit_hash = lib50.push("check50", args.slug, internal.CONFIG_LOADER, data={"check50": True})[1]
        with lib50.ProgressBar("Waiting for results") if "ansi" in args.output else nullcontext():
            tag_hash, results = await_results(commit_hash, args.slug)
    # Otherwise run checks locally
    else:
        with lib50.ProgressBar("Checking") if "ansi" in args.output else nullcontext():
            # If developing, assume slug is a path to check_dir
            if args.dev:
                internal.check_dir = Path(args.slug).expanduser().resolve()
                if not internal.check_dir.is_dir():
                    raise internal.Error(_("{} is not a directory").format(internal.check_dir))
            # Otherwise have lib50 create a local copy of slug
            else:
                try:
                    internal.check_dir = lib50.local(args.slug, offline=args.no_download_checks)
                except lib50.ConnectionError:
                    raise internal.Error(_("check50 could not retrieve checks from GitHub. Try running check50 again with --offline.").format())
                except lib50.InvalidSlugError:
                    raise_invalid_slug(args.slug, offline=args.no_download_checks)

            # Load config
            config = internal.load_config(internal.check_dir)

            # Compile local checks if necessary
            if isinstance(config["checks"], dict):
                config["checks"] = internal.compile_checks(config["checks"], prompt=args.dev)

            install_translations(config["translations"])

            if not args.no_install_dependencies:
                install_dependencies(config["dependencies"], verbose=args.verbose)

            checks_file = (internal.check_dir / config["checks"]).resolve()

            # Have lib50 decide which files to include
            included = lib50.files(config.get("files"))[0]

            # Redirect stdout to devnull if verbose or log level is set
            should_redirect_devnull = args.verbose or args.log_level
            with open(os.devnull, "w") if should_redirect_devnull else nullcontext() as devnull:
                if should_redirect_devnull:
                    stdout = stderr = devnull
                else:
                    stdout = sys.stdout
                    stderr = sys.stderr

                # Create a working_area (temp dir) named - with all included student files
                with lib50.working_area(included, name='-') as working_area, \
                        contextlib.redirect_stdout(stdout), \
                        contextlib.redirect_stderr(stderr):

                    check_results = CheckRunner(checks_file).run(included, working_area, args.target)
                    results = {
                        "slug": args.slug,
                        "results": [attr.asdict(result) for result in check_results],
                        "version": __version__
                    }


    LOGGER.debug(results)

    # Render output
    file_manager = open(args.output_file, "w") if args.output_file else nullcontext(sys.stdout)
    with file_manager as output_file:
        for output in args.output:
            if output == "json":
                output_file.write(renderer.to_json(**results))
                output_file.write("\n")
            elif output == "ansi":
                output_file.write(renderer.to_ansi(**results, _log=args.ansi_log))
                output_file.write("\n")
            elif output == "html":
                if os.environ.get("CS50_IDE_TYPE") and args.local:
                    html = renderer.to_html(**results)
                    subprocess.check_call(["c9", "exec", "renderresults", "check50", html])
                else:
                    if args.local:
                        html = renderer.to_html(**results)
                        with tempfile.NamedTemporaryFile(mode="w", delete=False, suffix=".html") as html_file:
                            html_file.write(html)
                        url = f"file://{html_file.name}"
                    else:
                        url = f"https://submit.cs50.io/check50/{tag_hash}"

                    termcolor.cprint(_("To see the results in your browser go to {}").format(url), "white", attrs=["bold"])


if __name__ == "__main__":
    main()<|MERGE_RESOLUTION|>--- conflicted
+++ resolved
@@ -190,7 +190,6 @@
     level 'info' logs all git commands run to stderr
     level 'debug' logs all git commands and their output to stderr
     """
-<<<<<<< HEAD
 
     for logger in (logging.getLogger("lib50"), LOGGER):
         # Set verbosity level on the lib50 logger
@@ -198,38 +197,12 @@
 
         handler = logging.StreamHandler(sys.stderr)
         handler.setFormatter(ColoredFormatter("(%(levelname)s) %(message)s"))
-=======
-    # Setup default check50 logger
-    logger = logging.getLogger('check50')
-    logger.addHandler(logging.StreamHandler(sys.stderr))
-    logger.setLevel("WARNING")
-
-    # If no custom logger level set, stop
-    if not level:
-        return
-
-    level = level.upper()
-
-    # Overwrite check50 logger default
-    logger.setLevel(level)
-
-    # Setup lib50 logger
-    lib50_logger = logging.getLogger("lib50")
-
-    # Set verbosity level on the lib50 logger
-    lib50_logger.setLevel(level)
->>>>>>> eb5e1f33
-
+        
         # Direct all logs to sys.stderr
         logger.addHandler(handler)
 
-<<<<<<< HEAD
     # Don't animate the progressbar
     if level > LogLevel.WARNING:
-=======
-    # Don't animate the progressbar in case lib50 logs git commands
-    if getattr(logging, level) <= logging.INFO:
->>>>>>> eb5e1f33
         lib50.ProgressBar.DISABLED = True
 
 
@@ -385,15 +358,9 @@
                         help=_("shows the full traceback of any errors"))
     parser.add_argument("--log-level",
                         action="store",
-<<<<<<< HEAD
                         default="WARNING",
                         choices=list(LogLevel.__members__),
                         type=lambda l: LogLevel.__members__[l.upper()],
-=======
-                        default="",
-                        choices=["DEBUG", "INFO", "WARNING", "ERROR", "CRITICAL"],
-                        type=str.upper,
->>>>>>> eb5e1f33
                         help=_("sets the log level."
                                ' "WARNING" displays usage warnings'
                                ' "INFO" shows all commands run.'
@@ -416,41 +383,6 @@
 
     # Validate arguments and apply defaults
     validate_args(args)
-
-<<<<<<< HEAD
-=======
-    # dev implies offline, verbose, and log level "INFO" if not overwritten
-    if args.dev:
-        args.offline = True
-        args.verbose = True
-        if not args.log_level:
-            args.log_level = "INFO"
-
-    # offline implies local
-    if args.offline:
-        args.no_install_dependencies = True
-        args.no_download_checks = True
-        args.local = True
-
-    # Setup logging for lib50
-    setup_logging(args.log_level)
-
-    # Warning in case of running remotely with no_download_checks or no_install_dependencies set
-    if not args.local:
-        useless_args = []
-        if args.no_download_checks:
-            useless_args.append("--no-downloads-checks")
-        if args.no_install_dependencies:
-            useless_args.append("--no-install-dependencies")
-
-        if useless_args:
-            warning_msg = "Warning: you should always use --local when using: {}".format(", ".join(useless_args))
-            logging.getLogger("check50").warning(termcolor.colored(warning_msg, "yellow", attrs=["bold"]))
-
-    # Filter out any duplicates from args.output
-    seen_output = set()
-    args.output = [output for output in args.output if not (output in seen_output or seen_output.add(output))]
->>>>>>> eb5e1f33
 
     # Set excepthook
     excepthook.verbose = args.verbose
