--- conflicted
+++ resolved
@@ -323,9 +323,6 @@
     This class is essentially a function that reimports the check module and runs the check.
     """
 
-<<<<<<< HEAD
-    def __init__(self, check_name, spec, state=None):
-=======
     # All attributes shared between check50's main process and each checks' process
     # Required for "spawn": https://docs.python.org/3/library/multiprocessing.html#contexts-and-start-methods
     CROSS_PROCESS_ATTRIBUTES = (
@@ -336,8 +333,7 @@
         "internal._excepthook.verbose"
     )
 
-    def __init__(self, check_name, spec, checks_root, state=None):
->>>>>>> d513c12f
+    def __init__(self, check_name, spec, state=None):
         self.check_name = check_name
         self.spec = spec
         self.state = state
